<<<<<<< HEAD
# NDK Tracker
=======
# Neuro Diverse Kid Tracker
>>>>>>> b137fb76

A privacy-first family health tracker PWA for neurodiverse children with local data storage and voice-first interaction.

## Quick Start

### Backend (Laptop)

```bash
cd backend
pip install -r requirements.txt
python main.py
```

### Frontend (Mobile PWA)

```bash
cd frontend
npm install
npm start
```

Then pair devices using the QR code displayed by the backend.

## Features

- 🔒 **Privacy First** - All data stays local, no cloud storage
- 🎤 **Voice Interface** - Speech-to-text and conversational input
- 📊 **Activity Tracking** - Food, medication, behavior, exercise, and more
- 📈 **Timeline Visualization** - Multi-track timeline with filtering
- ♿ **Accessibility** - High contrast, large text, screen reader support
- 📱 **PWA Ready** - Install from browser on mobile devices

## Architecture

- **Backend**: FastAPI server with local LLM processing (Ollama)
- **Frontend**: React PWA with Web Speech API
- **Storage**: Local JSON files, no database required
- **Pairing**: QR code device pairing over local WiFi

## Documentation

- [Setup Guide](docs/setup.md) - Detailed development setup
- [Project Overview](docs/README.md) - Complete documentation
- [Backend README](backend/README.md) - Backend-specific docs

## Release steps

Use the one-shot script to package the app (PWA + backend) in a single pass. Run from the repo root in your existing PowerShell session (do not open a new window):

1. Ensure Node.js and Python are installed
2. Run the packager:
   - `./build_package.ps1`
3. Results:
   - `dist/` contains the generated Windows `.exe` (from `backend/dist`)
   - `dist/pwa/` contains the standalone PWA files (optional hosting)

The script will:

- Build the React PWA (frontend/build)
- Mirror it into `backend/frontend/build` (served at `/pwa`)
- Ensure `backend/.venv` exists and install Python deps
- Build the `.exe` using `backend/NDK_tracker_setup.spec`

## Offline-first logging (SyncService)

The PWA includes a small helper (`frontend/src/services/SyncService.js`) that ensures logs are not lost if the backend is temporarily unreachable.

How it works:

- When you submit a log, the app tries to POST to the backend (`/input/log`).
- If the request fails (WiFi drop, backend down), the log is added to a local queue in IndexedDB (`log-queue`).
- When connectivity returns (browser `online` event), the app automatically replays queued items to the backend.

Key APIs:

- `sendOrQueue(session, backendUrl)`: try sending now, otherwise queue.
- `flushQueue(backendUrl)`: replay all queued items to the backend.
- `setupOnlineFlush(backendUrlProvider)`: installs an `online` listener that calls `flushQueue` when the network returns.

Minimal wiring example in your app component:

```js
// in a top-level component (e.g., App.js)
import { sendOrQueue, setupOnlineFlush } from './services/SyncService';

function getBackendUrl() {
  return localStorage.getItem('ndk_backend_url');
}

// On mount, set up auto-flush when network comes back
useEffect(() => {
  const teardown = setupOnlineFlush(getBackendUrl);
  return teardown;
}, []);

async function handleSubmitLog(session) {
  const backendUrl = getBackendUrl();
  const result = await sendOrQueue(session, backendUrl);
  if (result.status === 'queued') {
    // Show a friendly toast/snackbar: "Saved locally; will sync when online"
  }
}
```

This keeps the UX smooth: parents can continue logging even during brief outages, and the data will be persisted to the backend automatically.

## Quick Development Setup

1. **Clone the repository**
2. **Backend setup**: Install Python deps, run `python main.py`
3. **Frontend setup**: Install Node deps, run `npm start`
4. **Pairing**: Scan QR code from mobile browser
5. **PWA install**: Use "Add to Home Screen" in mobile browser

## Data Privacy

- All processing happens locally on your devices
- No external API calls or cloud storage
- Voice processing via Web Speech API (local)
- Data stored as JSON files you fully control

## License

Licensed under the Apache License 2.0<|MERGE_RESOLUTION|>--- conflicted
+++ resolved
@@ -1,9 +1,4 @@
-<<<<<<< HEAD
-# NDK Tracker
-=======
 # Neuro Diverse Kid Tracker
->>>>>>> b137fb76
-
 A privacy-first family health tracker PWA for neurodiverse children with local data storage and voice-first interaction.
 
 ## Quick Start
@@ -125,5 +120,4 @@
 - Data stored as JSON files you fully control
 
 ## License
-
 Licensed under the Apache License 2.0